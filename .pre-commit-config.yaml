ci:
  autoupdate_schedule: quarterly
repos:
  - repo: https://github.com/pre-commit/pre-commit-hooks
    rev: v5.0.0
    hooks:
      - id: check-added-large-files
      - id: check-case-conflict
      - id: check-toml
      - id: check-yaml
      - id: detect-private-key
      - id: end-of-file-fixer
      - id: mixed-line-ending
      - id: trailing-whitespace
      - id: no-commit-to-branch
        args: [--branch=main]
  - repo: https://github.com/astral-sh/ruff-pre-commit
<<<<<<< HEAD
    rev: v0.12.0
    hooks:
      - id: ruff
      - id: ruff-format
=======
    rev: v0.12.2
    hooks:
      - id: ruff
        args: [--fix]
  - repo: https://github.com/PyCQA/isort
    rev: 6.0.1
    hooks:
      - id: isort
  - repo: https://github.com/psf/black
    rev: 25.1.0
    hooks:
      - id: black
>>>>>>> 4bb6c629
  - repo: https://github.com/pre-commit/mirrors-mypy
    rev: v1.16.1
    hooks:
      - id: mypy
        additional_dependencies:
          - numpy
  - repo: https://github.com/codespell-project/codespell
    rev: v2.4.1
    hooks:
      - id: codespell
        additional_dependencies:
          - tomli<|MERGE_RESOLUTION|>--- conflicted
+++ resolved
@@ -15,25 +15,10 @@
       - id: no-commit-to-branch
         args: [--branch=main]
   - repo: https://github.com/astral-sh/ruff-pre-commit
-<<<<<<< HEAD
-    rev: v0.12.0
+    rev: v0.12.2
     hooks:
       - id: ruff
       - id: ruff-format
-=======
-    rev: v0.12.2
-    hooks:
-      - id: ruff
-        args: [--fix]
-  - repo: https://github.com/PyCQA/isort
-    rev: 6.0.1
-    hooks:
-      - id: isort
-  - repo: https://github.com/psf/black
-    rev: 25.1.0
-    hooks:
-      - id: black
->>>>>>> 4bb6c629
   - repo: https://github.com/pre-commit/mirrors-mypy
     rev: v1.16.1
     hooks:
